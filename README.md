<<<<<<< HEAD
# KWYK-Based Structural Segmentation to NIDM Exporter
=======
# kwyk2nidm
NIDMification of kwyk output

This project uses **kwyk** (https://github.com/neuronets/kwyk).
Paper, code, and model corresponding to [preprint](https://arxiv.org/abs/1812.01719), which is now published.

Cite: [McClure P, Rho N, Lee JA, Kaczmarzyk JR, Zheng CY, Ghosh SS, Nielson DM, Thomas AG, Bandettini P and Pereira F (2019) Knowing What You Know in Brain Segmentation Using Bayesian Deep Neural Networks. Front. Neuroinform. 13:67. doi:10.3389/fninf.2019.00067](https://www.frontiersin.org/articles/10.3389/fninf.2019.00067/full)

# Steps
## Run kwyk

## Interpret kwyk output for regional volumes
We include a BASH script, 'kwykput.sh' that takes a resulting output from kwyk, and used the FSL *fslstats* utility to determine the volume for each of the regions. This script uses the *kwyk_region_list.txt* file for the region lables (derived from *FreeSurfer*. It generates a text file (example provided *test_out.txt*) of the form:

<pre>
kywk_index label number_voxels vol_inmm3
1 Cerebral-White-Matter 496396 496396.000000 
2 Ventricular-System 11025 11025.000000 
3 Cerebellum-White-Matter 32515 32515.000000 
4 Cerebellum-Cortex 144992 144992.000000 
5 Thalamus-Proper 18118 18118.000000 
6 Caudate 10851 10851.000000 
etc...
</pre>

## Convert the volume result file into NIDM
The steps for this include generating a kwykmap.json file that described the content of out reults file (*kwykmap.json*). Then ***a soon to exist*** python script will take the kwykmap and the output file and generate the NIDM representation of the results.

# Great!  I have a NIDM **kwyk** result.  Now What???
>>>>>>> 2abc49b0
<|MERGE_RESOLUTION|>--- conflicted
+++ resolved
@@ -1,6 +1,3 @@
-<<<<<<< HEAD
-# KWYK-Based Structural Segmentation to NIDM Exporter
-=======
 # kwyk2nidm
 NIDMification of kwyk output
 
@@ -27,7 +24,8 @@
 </pre>
 
 ## Convert the volume result file into NIDM
-The steps for this include generating a kwykmap.json file that described the content of out reults file (*kwykmap.json*). Then ***a soon to exist*** python script will take the kwykmap and the output file and generate the NIDM representation of the results.
+The steps for this include generating a kwykmap.json file that described the content of out reults file (*kwykmap.json*). 
 
-# Great!  I have a NIDM **kwyk** result.  Now What???
->>>>>>> 2abc49b0
+Install `kwyk2nidm` and call `kwyk2nidm -f kwyk_stats_file`
+ 
+# Great!  I have a NIDM **kwyk** result.  Now What???